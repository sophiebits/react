---
title: "React v0.14.4"
<<<<<<< HEAD
author: [spicyj]
=======
author: sophiebits
>>>>>>> dd00b47e
---

Happy December! We have a minor point release today. It has just a few small bug fixes.

The release is now available for download:

* **React**  
  Dev build with warnings: <https://fb.me/react-0.14.4.js>  
  Minified build for production: <https://fb.me/react-0.14.4.min.js>  
* **React with Add-Ons**  
  Dev build with warnings: <https://fb.me/react-with-addons-0.14.4.js>  
  Minified build for production: <https://fb.me/react-with-addons-0.14.4.min.js>  
* **React DOM** (include React in the page before React DOM)  
  Dev build with warnings: <https://fb.me/react-dom-0.14.4.js>  
  Minified build for production: <https://fb.me/react-dom-0.14.4.min.js>  
* **React DOM Server** (include React in the page before React DOM Server)  
  Dev build with warnings: <https://fb.me/react-dom-server-0.14.4.js>  
  Minified build for production: <https://fb.me/react-dom-server-0.14.4.min.js>  

We've also published version `0.14.4` of the `react`, `react-dom`, and addons packages on npm and the `react` package on bower.

- - -

## Changelog

### React
- Minor internal changes for better compatibility with React Native

### React DOM
- The `autoCapitalize` and `autoCorrect` props are now set as attributes in the DOM instead of properties to improve cross-browser compatibility
- Fixed bug with controlled `<select>` elements not handling updates properly

### React Perf Add-on
- Some DOM operation names have been updated for clarity in the output of `.printDOM()`<|MERGE_RESOLUTION|>--- conflicted
+++ resolved
@@ -1,10 +1,6 @@
 ---
 title: "React v0.14.4"
-<<<<<<< HEAD
-author: [spicyj]
-=======
-author: sophiebits
->>>>>>> dd00b47e
+author: [sophiebits]
 ---
 
 Happy December! We have a minor point release today. It has just a few small bug fixes.
